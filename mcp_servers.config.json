--- conflicted
+++ resolved
@@ -6,15 +6,6 @@
       "build_command": "npm install && npm run build",
       "command": "node",
       "args": ["dist/index.js"]
-<<<<<<< HEAD
-    },
-    "context7": {
-      "repository": "https://github.com/upstash/context7.git",
-      "build_command": "npm install && npm run build",
-      "command": "node",
-      "args": ["dist/index.js"]
-=======
->>>>>>> b0b2241e
     }
   }
 }